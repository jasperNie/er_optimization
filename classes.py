import random

# -------------------------
# Patient & Nurse Classes
# -------------------------

class Patient:
    def __init__(self, id, severity, deterioration_chance, treatment_time):
        self.id = id
        self.severity = severity  # e.g., 1–5 (5 = most severe)
        self.deterioration_chance = deterioration_chance  # float [0,1]
        self.treatment_time = treatment_time  # minutes needed
        self.wait_time = 0

    def __repr__(self):
        return (f"Patient({self.id}, sev={self.severity}, "
                f"det={self.deterioration_chance:.2f}, "
                f"treat={self.treatment_time}, wait={self.wait_time})")


class Nurse:
    def __init__(self, id):
        self.id = id
        self.busy_until = 0  # time until nurse is free
        self.current_patient = None

    def __repr__(self):
        return f"Nurse({self.id}, busy_until={self.busy_until})"


# -------------------------
# Simulation
# -------------------------

import statistics


# -------------------------
# Evolutionary Algorithm for Triage Policy
# -------------------------


class ERSimulation:
    def __init__(self, num_nurses=3, total_time=50, arrival_prob=0.3, triage_policy=None, verbose=False, seed=None):
        self.time = 0
        self.total_time = total_time
        self.arrival_prob = arrival_prob
        self.nurses = [Nurse(i) for i in range(num_nurses)]
        self.waiting_patients = []
        self.completed_patients = []
        self.next_patient_id = 0
        self.started_patients = []  # track when patients actually start treatment
        self.triage_policy = triage_policy or {'severity': 1.0, 'deterioration': 1.0, 'wait_time': 1.0}
        self.verbose = verbose
        self.seed = seed
        if seed is not None:
            random.seed(seed)
        # Pre-generate patient arrivals and attributes for each timestep
        self.patient_arrivals = []  # List of (timestep, Patient) or None
        for t in range(self.total_time):
            if random.random() < self.arrival_prob:
                severity = random.randint(1, 5)
                deterioration = round(random.uniform(0.1, 0.5), 2)
                treatment_time = random.randint(5, 15)
                patient = Patient(self.next_patient_id, severity, deterioration, treatment_time)
                self.next_patient_id += 1
                self.patient_arrivals.append(patient)
            else:
                self.patient_arrivals.append(None)
        if self.verbose:
            print("\n[ERSimulation] Pre-generated patients (None = no arrival):")
            for t, p in enumerate(self.patient_arrivals, 1):
                print(f"t={t}: {p}")

    def step(self):
        self.time += 1

        # 1. New patient arrivals (use pre-generated list)
        if self.time <= self.total_time:
            new_patient = self.patient_arrivals[self.time - 1]
            if new_patient is not None:
                self.waiting_patients.append(new_patient)
                if self.verbose:
                    print(f"[t={self.time}] New arrival: {new_patient}")

        # 2. Update nurse status
        for nurse in self.nurses:
            if nurse.current_patient and self.time >= nurse.busy_until:
                self.completed_patients.append(nurse.current_patient)
                if self.verbose:
                    print(f"[t={self.time}] Nurse {nurse.id} finished treating {nurse.current_patient}")
                nurse.current_patient = None

        # 3. Update waiting patients
        for patient in self.waiting_patients:
            patient.wait_time += 1

        # 4. Assign free nurses (using triage policy)
        free_nurses = [n for n in self.nurses if n.current_patient is None]
        if free_nurses and self.waiting_patients:
            def triage_score(p):
                return (
                    self.triage_policy['severity'] * p.severity +
                    self.triage_policy['deterioration'] * p.deterioration_chance +
                    self.triage_policy['wait_time'] * (p.wait_time + 1)
                )
            self.waiting_patients.sort(key=triage_score, reverse=True)
            for nurse in free_nurses:
                if self.waiting_patients:
                    patient = self.waiting_patients.pop(0)
                    nurse.current_patient = patient
                    nurse.busy_until = self.time + patient.treatment_time
                    self.started_patients.append((patient, patient.wait_time))
                    if self.verbose:
                        print(f"[t={self.time}] Nurse {nurse.id} starts treating {patient}")

    def run(self):
        while self.time < self.total_time:
            self.step()

        # Collect metrics
        if self.started_patients:
            waits = [wait for _, wait in self.started_patients]
            weighted_waits = [
                wait * p.severity * p.deterioration_chance
                for p, wait in self.started_patients
            ]
            avg_wait = statistics.mean(waits)
            avg_weighted_wait = statistics.mean(weighted_waits)
            return {
                'completed': len(self.completed_patients),
                'still_waiting': len(self.waiting_patients),
                'avg_wait': avg_wait,
                'max_wait': max(waits),
                'avg_weighted_wait': avg_weighted_wait
            }
        else:
            return {
                'completed': 0,
                'still_waiting': len(self.waiting_patients),
                'avg_wait': None,
                'max_wait': None,
                'avg_weighted_wait': None
            }



class EvolutionaryTriageOptimizer:
<<<<<<< HEAD
    def __init__(self, num_generations, population_size, num_nurses, total_time, arrival_prob):
=======
    def __init__(self, num_generations=20, population_size=10, num_nurses=2, total_time=30, arrival_prob=0.5, seed=123):
>>>>>>> 66c542e1
        self.num_generations = num_generations
        self.population_size = population_size
        self.num_nurses = num_nurses
        self.total_time = total_time
        self.arrival_prob = arrival_prob
        self.seed = seed

    def random_policy(self):
        # Random weights for severity, deterioration, wait_time
        return {
            'severity': random.uniform(0.5, 2.0),
            'deterioration': random.uniform(0.5, 2.0),
            'wait_time': random.uniform(0.5, 2.0)
        }

    def mutate(self, policy):
        # Slightly change one of the weights
        key = random.choice(list(policy.keys()))
        new_policy = policy.copy()
        new_policy[key] += random.uniform(-0.2, 0.2)
        new_policy[key] = max(0.1, new_policy[key])
        return new_policy

    def crossover(self, p1, p2):
        # Average weights
        return {k: (p1[k] + p2[k]) / 2 for k in p1}

    def evaluate(self, policy):
        # Run simulation and return fitness (lower avg_weighted_wait is better)
        sim = ERSimulation(
            num_nurses=self.num_nurses,
            total_time=self.total_time,
            arrival_prob=self.arrival_prob,
            triage_policy=policy,
            verbose=False,
            seed=self.seed
        )
        result = sim.run()
        # If no patients treated, penalize
        if result['avg_weighted_wait'] is None:
            return float('inf')
        return result['avg_weighted_wait']

    def run(self):
        # Initialize population
        population = [self.random_policy() for _ in range(self.population_size)]
        for gen in range(self.num_generations):
            # Evaluate fitness
            fitnesses = [self.evaluate(p) for p in population]
            # Select best policies
            sorted_pop = [p for _, p in sorted(zip(fitnesses, population), key=lambda x: x[0])]
            population = sorted_pop[:self.population_size//2]
            # Generate new population
            while len(population) < self.population_size:
                if random.random() < 0.5:
                    # Mutation
                    parent = random.choice(population)
                    child = self.mutate(parent)
                else:
                    # Crossover
                    p1, p2 = random.sample(population, 2)
                    child = self.crossover(p1, p2)
                population.append(child)
            print(f"Generation {gen+1}: Best avg_weighted_wait = {fitnesses[0]:.2f}")
        # Final best policy
        best_policy = population[0]
        print("Best triage policy:", best_policy)
        return best_policy


# Example usage: Run evolutionary optimizer
if __name__ == "__main__":
<<<<<<< HEAD
    optimizer = EvolutionaryTriageOptimizer(num_generations=100, population_size=100, num_nurses=2, total_time=60, arrival_prob=0.5)
=======
    optimizer = EvolutionaryTriageOptimizer(num_generations=100, population_size=8, num_nurses=3, total_time=100, arrival_prob=0.5)
>>>>>>> 66c542e1
    best_policy = optimizer.run()
    # Run final simulation with best policy and print results
    sim = ERSimulation(num_nurses=3, total_time=100, arrival_prob=0.3, triage_policy=best_policy, verbose=True, seed=42)
    metrics = sim.run()
    print("\nFinal simulation metrics:")
    for k, v in metrics.items():
        print(f"{k}: {v}")
<|MERGE_RESOLUTION|>--- conflicted
+++ resolved
@@ -1,237 +1,229 @@
-import random
-
-# -------------------------
-# Patient & Nurse Classes
-# -------------------------
-
-class Patient:
-    def __init__(self, id, severity, deterioration_chance, treatment_time):
-        self.id = id
-        self.severity = severity  # e.g., 1–5 (5 = most severe)
-        self.deterioration_chance = deterioration_chance  # float [0,1]
-        self.treatment_time = treatment_time  # minutes needed
-        self.wait_time = 0
-
-    def __repr__(self):
-        return (f"Patient({self.id}, sev={self.severity}, "
-                f"det={self.deterioration_chance:.2f}, "
-                f"treat={self.treatment_time}, wait={self.wait_time})")
-
-
-class Nurse:
-    def __init__(self, id):
-        self.id = id
-        self.busy_until = 0  # time until nurse is free
-        self.current_patient = None
-
-    def __repr__(self):
-        return f"Nurse({self.id}, busy_until={self.busy_until})"
-
-
-# -------------------------
-# Simulation
-# -------------------------
-
-import statistics
-
-
-# -------------------------
-# Evolutionary Algorithm for Triage Policy
-# -------------------------
-
-
-class ERSimulation:
-    def __init__(self, num_nurses=3, total_time=50, arrival_prob=0.3, triage_policy=None, verbose=False, seed=None):
-        self.time = 0
-        self.total_time = total_time
-        self.arrival_prob = arrival_prob
-        self.nurses = [Nurse(i) for i in range(num_nurses)]
-        self.waiting_patients = []
-        self.completed_patients = []
-        self.next_patient_id = 0
-        self.started_patients = []  # track when patients actually start treatment
-        self.triage_policy = triage_policy or {'severity': 1.0, 'deterioration': 1.0, 'wait_time': 1.0}
-        self.verbose = verbose
-        self.seed = seed
-        if seed is not None:
-            random.seed(seed)
-        # Pre-generate patient arrivals and attributes for each timestep
-        self.patient_arrivals = []  # List of (timestep, Patient) or None
-        for t in range(self.total_time):
-            if random.random() < self.arrival_prob:
-                severity = random.randint(1, 5)
-                deterioration = round(random.uniform(0.1, 0.5), 2)
-                treatment_time = random.randint(5, 15)
-                patient = Patient(self.next_patient_id, severity, deterioration, treatment_time)
-                self.next_patient_id += 1
-                self.patient_arrivals.append(patient)
-            else:
-                self.patient_arrivals.append(None)
-        if self.verbose:
-            print("\n[ERSimulation] Pre-generated patients (None = no arrival):")
-            for t, p in enumerate(self.patient_arrivals, 1):
-                print(f"t={t}: {p}")
-
-    def step(self):
-        self.time += 1
-
-        # 1. New patient arrivals (use pre-generated list)
-        if self.time <= self.total_time:
-            new_patient = self.patient_arrivals[self.time - 1]
-            if new_patient is not None:
-                self.waiting_patients.append(new_patient)
-                if self.verbose:
-                    print(f"[t={self.time}] New arrival: {new_patient}")
-
-        # 2. Update nurse status
-        for nurse in self.nurses:
-            if nurse.current_patient and self.time >= nurse.busy_until:
-                self.completed_patients.append(nurse.current_patient)
-                if self.verbose:
-                    print(f"[t={self.time}] Nurse {nurse.id} finished treating {nurse.current_patient}")
-                nurse.current_patient = None
-
-        # 3. Update waiting patients
-        for patient in self.waiting_patients:
-            patient.wait_time += 1
-
-        # 4. Assign free nurses (using triage policy)
-        free_nurses = [n for n in self.nurses if n.current_patient is None]
-        if free_nurses and self.waiting_patients:
-            def triage_score(p):
-                return (
-                    self.triage_policy['severity'] * p.severity +
-                    self.triage_policy['deterioration'] * p.deterioration_chance +
-                    self.triage_policy['wait_time'] * (p.wait_time + 1)
-                )
-            self.waiting_patients.sort(key=triage_score, reverse=True)
-            for nurse in free_nurses:
-                if self.waiting_patients:
-                    patient = self.waiting_patients.pop(0)
-                    nurse.current_patient = patient
-                    nurse.busy_until = self.time + patient.treatment_time
-                    self.started_patients.append((patient, patient.wait_time))
-                    if self.verbose:
-                        print(f"[t={self.time}] Nurse {nurse.id} starts treating {patient}")
-
-    def run(self):
-        while self.time < self.total_time:
-            self.step()
-
-        # Collect metrics
-        if self.started_patients:
-            waits = [wait for _, wait in self.started_patients]
-            weighted_waits = [
-                wait * p.severity * p.deterioration_chance
-                for p, wait in self.started_patients
-            ]
-            avg_wait = statistics.mean(waits)
-            avg_weighted_wait = statistics.mean(weighted_waits)
-            return {
-                'completed': len(self.completed_patients),
-                'still_waiting': len(self.waiting_patients),
-                'avg_wait': avg_wait,
-                'max_wait': max(waits),
-                'avg_weighted_wait': avg_weighted_wait
-            }
-        else:
-            return {
-                'completed': 0,
-                'still_waiting': len(self.waiting_patients),
-                'avg_wait': None,
-                'max_wait': None,
-                'avg_weighted_wait': None
-            }
-
-
-
-class EvolutionaryTriageOptimizer:
-<<<<<<< HEAD
-    def __init__(self, num_generations, population_size, num_nurses, total_time, arrival_prob):
-=======
-    def __init__(self, num_generations=20, population_size=10, num_nurses=2, total_time=30, arrival_prob=0.5, seed=123):
->>>>>>> 66c542e1
-        self.num_generations = num_generations
-        self.population_size = population_size
-        self.num_nurses = num_nurses
-        self.total_time = total_time
-        self.arrival_prob = arrival_prob
-        self.seed = seed
-
-    def random_policy(self):
-        # Random weights for severity, deterioration, wait_time
-        return {
-            'severity': random.uniform(0.5, 2.0),
-            'deterioration': random.uniform(0.5, 2.0),
-            'wait_time': random.uniform(0.5, 2.0)
-        }
-
-    def mutate(self, policy):
-        # Slightly change one of the weights
-        key = random.choice(list(policy.keys()))
-        new_policy = policy.copy()
-        new_policy[key] += random.uniform(-0.2, 0.2)
-        new_policy[key] = max(0.1, new_policy[key])
-        return new_policy
-
-    def crossover(self, p1, p2):
-        # Average weights
-        return {k: (p1[k] + p2[k]) / 2 for k in p1}
-
-    def evaluate(self, policy):
-        # Run simulation and return fitness (lower avg_weighted_wait is better)
-        sim = ERSimulation(
-            num_nurses=self.num_nurses,
-            total_time=self.total_time,
-            arrival_prob=self.arrival_prob,
-            triage_policy=policy,
-            verbose=False,
-            seed=self.seed
-        )
-        result = sim.run()
-        # If no patients treated, penalize
-        if result['avg_weighted_wait'] is None:
-            return float('inf')
-        return result['avg_weighted_wait']
-
-    def run(self):
-        # Initialize population
-        population = [self.random_policy() for _ in range(self.population_size)]
-        for gen in range(self.num_generations):
-            # Evaluate fitness
-            fitnesses = [self.evaluate(p) for p in population]
-            # Select best policies
-            sorted_pop = [p for _, p in sorted(zip(fitnesses, population), key=lambda x: x[0])]
-            population = sorted_pop[:self.population_size//2]
-            # Generate new population
-            while len(population) < self.population_size:
-                if random.random() < 0.5:
-                    # Mutation
-                    parent = random.choice(population)
-                    child = self.mutate(parent)
-                else:
-                    # Crossover
-                    p1, p2 = random.sample(population, 2)
-                    child = self.crossover(p1, p2)
-                population.append(child)
-            print(f"Generation {gen+1}: Best avg_weighted_wait = {fitnesses[0]:.2f}")
-        # Final best policy
-        best_policy = population[0]
-        print("Best triage policy:", best_policy)
-        return best_policy
-
-
-# Example usage: Run evolutionary optimizer
-if __name__ == "__main__":
-<<<<<<< HEAD
-    optimizer = EvolutionaryTriageOptimizer(num_generations=100, population_size=100, num_nurses=2, total_time=60, arrival_prob=0.5)
-=======
-    optimizer = EvolutionaryTriageOptimizer(num_generations=100, population_size=8, num_nurses=3, total_time=100, arrival_prob=0.5)
->>>>>>> 66c542e1
-    best_policy = optimizer.run()
-    # Run final simulation with best policy and print results
-    sim = ERSimulation(num_nurses=3, total_time=100, arrival_prob=0.3, triage_policy=best_policy, verbose=True, seed=42)
-    metrics = sim.run()
-    print("\nFinal simulation metrics:")
-    for k, v in metrics.items():
-        print(f"{k}: {v}")
+import random
+
+# -------------------------
+# Patient & Nurse Classes
+# -------------------------
+
+class Patient:
+    def __init__(self, id, severity, deterioration_chance, treatment_time):
+        self.id = id
+        self.severity = severity  # e.g., 1–5 (5 = most severe)
+        self.deterioration_chance = deterioration_chance  # float [0,1]
+        self.treatment_time = treatment_time  # minutes needed
+        self.wait_time = 0
+
+    def __repr__(self):
+        return (f"Patient({self.id}, sev={self.severity}, "
+                f"det={self.deterioration_chance:.2f}, "
+                f"treat={self.treatment_time}, wait={self.wait_time})")
+
+
+class Nurse:
+    def __init__(self, id):
+        self.id = id
+        self.busy_until = 0  # time until nurse is free
+        self.current_patient = None
+
+    def __repr__(self):
+        return f"Nurse({self.id}, busy_until={self.busy_until})"
+
+
+# -------------------------
+# Simulation
+# -------------------------
+
+import statistics
+
+
+# -------------------------
+# Evolutionary Algorithm for Triage Policy
+# -------------------------
+
+
+class ERSimulation:
+    def __init__(self, num_nurses=3, total_time=50, arrival_prob=0.3, triage_policy=None, verbose=False, seed=None):
+        self.time = 0
+        self.total_time = total_time
+        self.arrival_prob = arrival_prob
+        self.nurses = [Nurse(i) for i in range(num_nurses)]
+        self.waiting_patients = []
+        self.completed_patients = []
+        self.next_patient_id = 0
+        self.started_patients = []  # track when patients actually start treatment
+        self.triage_policy = triage_policy or {'severity': 1.0, 'deterioration': 1.0, 'wait_time': 1.0}
+        self.verbose = verbose
+        self.seed = seed
+        if seed is not None:
+            random.seed(seed)
+        # Pre-generate patient arrivals and attributes for each timestep
+        self.patient_arrivals = []  # List of (timestep, Patient) or None
+        for t in range(self.total_time):
+            if random.random() < self.arrival_prob:
+                severity = random.randint(1, 5)
+                deterioration = round(random.uniform(0.1, 0.5), 2)
+                treatment_time = random.randint(5, 15)
+                patient = Patient(self.next_patient_id, severity, deterioration, treatment_time)
+                self.next_patient_id += 1
+                self.patient_arrivals.append(patient)
+            else:
+                self.patient_arrivals.append(None)
+        if self.verbose:
+            print("\n[ERSimulation] Pre-generated patients (None = no arrival):")
+            for t, p in enumerate(self.patient_arrivals, 1):
+                print(f"t={t}: {p}")
+
+    def step(self):
+        self.time += 1
+
+        # 1. New patient arrivals (use pre-generated list)
+        if self.time <= self.total_time:
+            new_patient = self.patient_arrivals[self.time - 1]
+            if new_patient is not None:
+                self.waiting_patients.append(new_patient)
+                if self.verbose:
+                    print(f"[t={self.time}] New arrival: {new_patient}")
+
+        # 2. Update nurse status
+        for nurse in self.nurses:
+            if nurse.current_patient and self.time >= nurse.busy_until:
+                self.completed_patients.append(nurse.current_patient)
+                if self.verbose:
+                    print(f"[t={self.time}] Nurse {nurse.id} finished treating {nurse.current_patient}")
+                nurse.current_patient = None
+
+        # 3. Update waiting patients
+        for patient in self.waiting_patients:
+            patient.wait_time += 1
+
+        # 4. Assign free nurses (using triage policy)
+        free_nurses = [n for n in self.nurses if n.current_patient is None]
+        if free_nurses and self.waiting_patients:
+            def triage_score(p):
+                return (
+                    self.triage_policy['severity'] * p.severity +
+                    self.triage_policy['deterioration'] * p.deterioration_chance +
+                    self.triage_policy['wait_time'] * (p.wait_time + 1)
+                )
+            self.waiting_patients.sort(key=triage_score, reverse=True)
+            for nurse in free_nurses:
+                if self.waiting_patients:
+                    patient = self.waiting_patients.pop(0)
+                    nurse.current_patient = patient
+                    nurse.busy_until = self.time + patient.treatment_time
+                    self.started_patients.append((patient, patient.wait_time))
+                    if self.verbose:
+                        print(f"[t={self.time}] Nurse {nurse.id} starts treating {patient}")
+
+    def run(self):
+        while self.time < self.total_time:
+            self.step()
+
+        # Collect metrics
+        if self.started_patients:
+            waits = [wait for _, wait in self.started_patients]
+            weighted_waits = [
+                wait * p.severity * p.deterioration_chance
+                for p, wait in self.started_patients
+            ]
+            avg_wait = statistics.mean(waits)
+            avg_weighted_wait = statistics.mean(weighted_waits)
+            return {
+                'completed': len(self.completed_patients),
+                'still_waiting': len(self.waiting_patients),
+                'avg_wait': avg_wait,
+                'max_wait': max(waits),
+                'avg_weighted_wait': avg_weighted_wait
+            }
+        else:
+            return {
+                'completed': 0,
+                'still_waiting': len(self.waiting_patients),
+                'avg_wait': None,
+                'max_wait': None,
+                'avg_weighted_wait': None
+            }
+
+
+
+class EvolutionaryTriageOptimizer:
+    def __init__(self, num_generations=20, population_size=10, num_nurses=2, total_time=30, arrival_prob=0.5, seed=123):
+        self.num_generations = num_generations
+        self.population_size = population_size
+        self.num_nurses = num_nurses
+        self.total_time = total_time
+        self.arrival_prob = arrival_prob
+        self.seed = seed
+
+    def random_policy(self):
+        # Random weights for severity, deterioration, wait_time
+        return {
+            'severity': random.uniform(0.5, 2.0),
+            'deterioration': random.uniform(0.5, 2.0),
+            'wait_time': random.uniform(0.5, 2.0)
+        }
+
+    def mutate(self, policy):
+        # Slightly change one of the weights
+        key = random.choice(list(policy.keys()))
+        new_policy = policy.copy()
+        new_policy[key] += random.uniform(-0.2, 0.2)
+        new_policy[key] = max(0.1, new_policy[key])
+        return new_policy
+
+    def crossover(self, p1, p2):
+        # Average weights
+        return {k: (p1[k] + p2[k]) / 2 for k in p1}
+
+    def evaluate(self, policy):
+        # Run simulation and return fitness (lower avg_weighted_wait is better)
+        sim = ERSimulation(
+            num_nurses=self.num_nurses,
+            total_time=self.total_time,
+            arrival_prob=self.arrival_prob,
+            triage_policy=policy,
+            verbose=False,
+            seed=self.seed
+        )
+        result = sim.run()
+        # If no patients treated, penalize
+        if result['avg_weighted_wait'] is None:
+            return float('inf')
+        return result['avg_weighted_wait']
+
+    def run(self):
+        # Initialize population
+        population = [self.random_policy() for _ in range(self.population_size)]
+        for gen in range(self.num_generations):
+            # Evaluate fitness
+            fitnesses = [self.evaluate(p) for p in population]
+            # Select best policies
+            sorted_pop = [p for _, p in sorted(zip(fitnesses, population), key=lambda x: x[0])]
+            population = sorted_pop[:self.population_size//2]
+            # Generate new population
+            while len(population) < self.population_size:
+                if random.random() < 0.5:
+                    # Mutation
+                    parent = random.choice(population)
+                    child = self.mutate(parent)
+                else:
+                    # Crossover
+                    p1, p2 = random.sample(population, 2)
+                    child = self.crossover(p1, p2)
+                population.append(child)
+            print(f"Generation {gen+1}: Best avg_weighted_wait = {fitnesses[0]:.2f}")
+        # Final best policy
+        best_policy = population[0]
+        print("Best triage policy:", best_policy)
+        return best_policy
+
+
+# Example usage: Run evolutionary optimizer
+if __name__ == "__main__":
+    optimizer = EvolutionaryTriageOptimizer(num_generations=100, population_size=8, num_nurses=3, total_time=100, arrival_prob=0.5)
+    best_policy = optimizer.run()
+    # Run final simulation with best policy and print results
+    sim = ERSimulation(num_nurses=3, total_time=100, arrival_prob=0.3, triage_policy=best_policy, verbose=True, seed=42)
+    metrics = sim.run()
+    print("\nFinal simulation metrics:")
+    for k, v in metrics.items():
+        print(f"{k}: {v}")